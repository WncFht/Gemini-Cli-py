--- conflicted
+++ resolved
@@ -9,22 +9,13 @@
   useCallback,
   useContext,
   useMemo,
-<<<<<<< HEAD
   useState,
-=======
-  useEffect,
->>>>>>> a4062cb4
 } from 'react';
 
-import {
-  uiTelemetryService,
-  SessionMetrics,
-  ModelMetrics,
-} from '@google/gemini-cli-core';
+import { type GenerateContentResponseUsageMetadata } from '@google/genai';
 
 // --- 类型定义 ---
 
-<<<<<<< HEAD
 /**
  * 定义了用于累积统计的数据结构。
  * 这可以用于整个会话（cumulative）、当前回合（currentTurn）或单个响应（currentResponse）。
@@ -39,38 +30,15 @@
   thoughtsTokenCount: number; // 思考过程 token 数
   apiTimeMs: number; // API 调用耗时（毫秒）
 }
-=======
-export type { SessionMetrics, ModelMetrics };
->>>>>>> a4062cb4
 
 /**
  * 整个会话统计的状态结构。
  */
 interface SessionStatsState {
-<<<<<<< HEAD
   sessionStartTime: Date; // 会话开始时间
   cumulative: CumulativeStats; // 整个会话的累积统计
   currentTurn: CumulativeStats; // 当前交互回合的累积统计
   currentResponse: CumulativeStats; // 单次模型响应的统计
-=======
-  sessionStartTime: Date;
-  metrics: SessionMetrics;
-  lastPromptTokenCount: number;
-}
-
-export interface ComputedSessionStats {
-  totalApiTime: number;
-  totalToolTime: number;
-  agentActiveTime: number;
-  apiTimePercent: number;
-  toolTimePercent: number;
-  cacheEfficiency: number;
-  totalDecisions: number;
-  successRate: number;
-  agreementRate: number;
-  totalCachedTokens: number;
-  totalPromptTokens: number;
->>>>>>> a4062cb4
 }
 
 /**
@@ -86,7 +54,6 @@
   undefined,
 );
 
-<<<<<<< HEAD
 // --- 辅助函数 ---
 
 /**
@@ -109,9 +76,6 @@
 };
 
 // --- Provider 组件 ---
-=======
-// --- Provider Component ---
->>>>>>> a4062cb4
 
 /**
  * SessionStatsProvider 是一个 React 组件，作为 Context 的提供者。
@@ -123,11 +87,38 @@
   // 使用 useState 来存储整个会话的统计状态。
   const [stats, setStats] = useState<SessionStatsState>({
     sessionStartTime: new Date(),
-    metrics: uiTelemetryService.getMetrics(),
-    lastPromptTokenCount: 0,
+    cumulative: {
+      turnCount: 0,
+      promptTokenCount: 0,
+      candidatesTokenCount: 0,
+      totalTokenCount: 0,
+      cachedContentTokenCount: 0,
+      toolUsePromptTokenCount: 0,
+      thoughtsTokenCount: 0,
+      apiTimeMs: 0,
+    },
+    currentTurn: {
+      turnCount: 0,
+      promptTokenCount: 0,
+      candidatesTokenCount: 0,
+      totalTokenCount: 0,
+      cachedContentTokenCount: 0,
+      toolUsePromptTokenCount: 0,
+      thoughtsTokenCount: 0,
+      apiTimeMs: 0,
+    },
+    currentResponse: {
+      turnCount: 0,
+      promptTokenCount: 0,
+      candidatesTokenCount: 0,
+      totalTokenCount: 0,
+      cachedContentTokenCount: 0,
+      toolUsePromptTokenCount: 0,
+      thoughtsTokenCount: 0,
+      apiTimeMs: 0,
+    },
   });
 
-<<<<<<< HEAD
   /**
    * 一个内部工作函数，用于处理从 API 返回的用量元数据。
    * 使用 useCallback 进行记忆化以优化性能。
@@ -198,33 +189,6 @@
         apiTimeMs: 0,
       },
     }));
-=======
-  useEffect(() => {
-    const handleUpdate = ({
-      metrics,
-      lastPromptTokenCount,
-    }: {
-      metrics: SessionMetrics;
-      lastPromptTokenCount: number;
-    }) => {
-      setStats((prevState) => ({
-        ...prevState,
-        metrics,
-        lastPromptTokenCount,
-      }));
-    };
-
-    uiTelemetryService.on('update', handleUpdate);
-    // Set initial state
-    handleUpdate({
-      metrics: uiTelemetryService.getMetrics(),
-      lastPromptTokenCount: uiTelemetryService.getLastPromptTokenCount(),
-    });
-
-    return () => {
-      uiTelemetryService.off('update', handleUpdate);
-    };
->>>>>>> a4062cb4
   }, []);
 
   // 使用 useMemo 来记忆化 context 的值，
