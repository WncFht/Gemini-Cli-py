/**
 * @license
 * Copyright 2025 Google LLC
 * SPDX-License-Identifier: Apache-2.0
 */

<<<<<<< HEAD
=======
import { Client } from '@modelcontextprotocol/sdk/client/index.js';
import { StdioClientTransport } from '@modelcontextprotocol/sdk/client/stdio.js';
import { SSEClientTransport } from '@modelcontextprotocol/sdk/client/sse.js';
import {
  StreamableHTTPClientTransport,
  StreamableHTTPClientTransportOptions,
} from '@modelcontextprotocol/sdk/client/streamableHttp.js';
import { parse } from 'shell-quote';
import { MCPServerConfig } from '../config/config.js';
import { DiscoveredMCPTool } from './mcp-tool.js';
>>>>>>> a4062cb4
import {
  CallableTool,
  FunctionDeclaration,
  mcpToTool,
  Schema,
} from '@google/genai';
import { Client } from '@modelcontextprotocol/sdk/client/index.js';
import { SSEClientTransport } from '@modelcontextprotocol/sdk/client/sse.js';
import { StdioClientTransport } from '@modelcontextprotocol/sdk/client/stdio.js';
import { StreamableHTTPClientTransport } from '@modelcontextprotocol/sdk/client/streamableHttp.js';
import { parse } from 'shell-quote';
import { MCPServerConfig } from '../config/config.js';
import { DiscoveredMCPTool } from './mcp-tool.js';
import { ToolRegistry } from './tool-registry.js';

// MCP 默认超时时间，10分钟。
export const MCP_DEFAULT_TIMEOUT_MSEC = 10 * 60 * 1000; // default to 10 minutes

/**
 * MCP 服务器的连接状态枚举。
 */
export enum MCPServerStatus {
  /** 服务器已断开或遇到错误 */
  DISCONNECTED = 'disconnected',
  /** 服务器正在连接中 */
  CONNECTING = 'connecting',
  /** 服务器已连接并准备就绪 */
  CONNECTED = 'connected',
}

/**
 * MCP 整体发现过程的状态枚举。
 */
export enum MCPDiscoveryState {
  /** 发现尚未开始 */
  NOT_STARTED = 'not_started',
  /** 发现正在进行中 */
  IN_PROGRESS = 'in_progress',
  /** 发现已完成（无论是否成功） */
  COMPLETED = 'completed',
}

/**
 * 在 core 包内部用于跟踪每个 MCP 服务器状态的 Map。
 */
const mcpServerStatusesInternal: Map<string, MCPServerStatus> = new Map();

/**
 * 跟踪整体的 MCP 发现状态。
 */
let mcpDiscoveryState: MCPDiscoveryState = MCPDiscoveryState.NOT_STARTED;

/**
 * MCP 服务器状态变更事件的监听器类型。
 */
type StatusChangeListener = (
  serverName: string,
  status: MCPServerStatus,
) => void;
const statusChangeListeners: StatusChangeListener[] = [];

/**
 * 添加一个 MCP 服务器状态变更的监听器。
 */
export function addMCPStatusChangeListener(
  listener: StatusChangeListener,
): void {
  statusChangeListeners.push(listener);
}

/**
 * 移除一个 MCP 服务器状态变更的监听器。
 */
export function removeMCPStatusChangeListener(
  listener: StatusChangeListener,
): void {
  const index = statusChangeListeners.indexOf(listener);
  if (index !== -1) {
    statusChangeListeners.splice(index, 1);
  }
}

/**
 * 更新一个 MCP 服务器的状态并通知所有监听器。
 */
function updateMCPServerStatus(
  serverName: string,
  status: MCPServerStatus,
): void {
  mcpServerStatusesInternal.set(serverName, status);
  // 通知所有监听器
  for (const listener of statusChangeListeners) {
    listener(serverName, status);
  }
}

/**
 * 获取一个 MCP 服务器的当前状态。
 */
export function getMCPServerStatus(serverName: string): MCPServerStatus {
  return (
    mcpServerStatusesInternal.get(serverName) || MCPServerStatus.DISCONNECTED
  );
}

/**
 * 获取所有 MCP 服务器的状态。
 */
export function getAllMCPServerStatuses(): Map<string, MCPServerStatus> {
  return new Map(mcpServerStatusesInternal);
}

/**
 * 获取当前的 MCP 发现状态。
 */
export function getMCPDiscoveryState(): MCPDiscoveryState {
  return mcpDiscoveryState;
}

/**
 * 发现所有配置的 MCP 工具。
 * 这是连接和发现过程的入口点。
 * @param mcpServers - 从配置中读取的 MCP 服务器记录。
 * @param mcpServerCommand - （可选）通过命令行启动的 MCP 服务器命令。
 * @param toolRegistry - 要将发现的工具注册到的工具注册表。
 */
export async function discoverMcpTools(
  mcpServers: Record<string, MCPServerConfig>,
  mcpServerCommand: string | undefined,
  toolRegistry: ToolRegistry,
): Promise<void> {
  // 将发现状态设置为进行中
  mcpDiscoveryState = MCPDiscoveryState.IN_PROGRESS;

  try {
    if (mcpServerCommand) {
      const cmd = mcpServerCommand;
      const args = parse(cmd, process.env) as string[];
      if (args.some((arg) => typeof arg !== 'string')) {
        throw new Error('解析 mcpServerCommand 失败: ' + cmd);
      }
      // 使用通用服务器名称 'mcp'
      mcpServers['mcp'] = {
        command: args[0],
        args: args.slice(1),
      };
    }

    const discoveryPromises = Object.entries(mcpServers).map(
      ([mcpServerName, mcpServerConfig]) =>
        connectAndDiscover(mcpServerName, mcpServerConfig, toolRegistry),
    );
    await Promise.all(discoveryPromises);

    // 标记发现过程已完成
    mcpDiscoveryState = MCPDiscoveryState.COMPLETED;
  } catch (error) {
    // 即使出错，也标记为已完成
    mcpDiscoveryState = MCPDiscoveryState.COMPLETED;
    throw error;
  }
}

/**
 * 连接到单个 MCP 服务器并发现其上的工具。
 * @param mcpServerName - MCP 服务器的名称。
 * @param mcpServerConfig - MCP 服务器的配置。
 * @param toolRegistry - 工具注册表。
 */
async function connectAndDiscover(
  mcpServerName: string,
  mcpServerConfig: MCPServerConfig,
  toolRegistry: ToolRegistry,
): Promise<void> {
  // 初始化服务器状态为连接中
  updateMCPServerStatus(mcpServerName, MCPServerStatus.CONNECTING);

  let transport;
  // 根据配置选择不同的传输方式
  if (mcpServerConfig.httpUrl) {
<<<<<<< HEAD
    // 使用 HTTP 流式传输
=======
    const transportOptions: StreamableHTTPClientTransportOptions = {};

    if (mcpServerConfig.headers) {
      transportOptions.requestInit = {
        headers: mcpServerConfig.headers,
      };
    }

>>>>>>> a4062cb4
    transport = new StreamableHTTPClientTransport(
      new URL(mcpServerConfig.httpUrl),
      transportOptions,
    );
  } else if (mcpServerConfig.url) {
    // 使用服务器发送事件 (SSE) 传输
    transport = new SSEClientTransport(new URL(mcpServerConfig.url));
  } else if (mcpServerConfig.command) {
    // 使用标准输入输出 (stdio) 传输，通过子进程启动服务器
    transport = new StdioClientTransport({
      command: mcpServerConfig.command,
      args: mcpServerConfig.args || [],
      env: {
        ...process.env,
        ...(mcpServerConfig.env || {}),
      } as Record<string, string>,
      cwd: mcpServerConfig.cwd,
      stderr: 'pipe',
    });
  } else {
    console.error(
      `MCP 服务器 '${mcpServerName}' 配置无效：缺少 httpUrl (用于 Streamable HTTP)、url (用于 SSE) 或 command (用于 stdio)。正在跳过。`,
    );
    // 更新状态为已断开
    updateMCPServerStatus(mcpServerName, MCPServerStatus.DISCONNECTED);
    return;
  }

  const mcpClient = new Client({
    name: 'gemini-cli-mcp-client',
    version: '0.0.1',
  });

  // 修补 Client.callTool 以使用请求超时，因为 genai McpCallTool.callTool 没有这样做
  // TODO: 在 GenAI SDK 支持带请求选项的 callTool 后移除此 hack
  if ('callTool' in mcpClient) {
    const origCallTool = mcpClient.callTool.bind(mcpClient);
    mcpClient.callTool = function (params, resultSchema, options) {
      return origCallTool(params, resultSchema, {
        ...options,
        timeout: mcpServerConfig.timeout ?? MCP_DEFAULT_TIMEOUT_MSEC,
      });
    };
  }

  try {
    await mcpClient.connect(transport, {
      timeout: mcpServerConfig.timeout ?? MCP_DEFAULT_TIMEOUT_MSEC,
    });
    // 连接成功
    updateMCPServerStatus(mcpServerName, MCPServerStatus.CONNECTED);
  } catch (error) {
    // 创建一个不包含敏感信息的安全配置对象
    const safeConfig = {
      command: mcpServerConfig.command,
      url: mcpServerConfig.url,
      httpUrl: mcpServerConfig.httpUrl,
      cwd: mcpServerConfig.cwd,
      timeout: mcpServerConfig.timeout,
      trust: mcpServerConfig.trust,
<<<<<<< HEAD
      // 排除可能包含敏感数据的 args 和 env
=======
      // Exclude args, env, and headers which may contain sensitive data
>>>>>>> a4062cb4
    };

    let errorString =
      `启动或连接到 MCP 服务器 '${mcpServerName}' 失败 ` +
      `${JSON.stringify(safeConfig)}; \n${error}`;
    if (process.env.SANDBOX) {
      errorString += `\n请确保它在沙箱中可用`;
    }
    console.error(errorString);
    // 更新状态为已断开
    updateMCPServerStatus(mcpServerName, MCPServerStatus.DISCONNECTED);
    return;
  }

  mcpClient.onerror = (error) => {
    console.error(`MCP 错误 (${mcpServerName}):`, error.toString());
    // 发生错误时更新状态为已断开
    updateMCPServerStatus(mcpServerName, MCPServerStatus.DISCONNECTED);
  };

  if (transport instanceof StdioClientTransport && transport.stderr) {
    transport.stderr.on('data', (data) => {
      const stderrStr = data.toString();
      // 过滤掉一些 MCP 服务器的冗长 INFO 日志
      if (!stderrStr.includes('] INFO')) {
        console.debug(`MCP STDERR (${mcpServerName}):`, stderrStr);
      }
    });
  }

  try {
    // 将 MCP 客户端转换为 GenAI SDK 可识别的 CallableTool
    const mcpCallableTool: CallableTool = mcpToTool(mcpClient);
    // 从 MCP 服务器获取工具列表
    const discoveredToolFunctions = await mcpCallableTool.tool();

    if (
      !discoveredToolFunctions ||
      !Array.isArray(discoveredToolFunctions.functionDeclarations)
    ) {
      console.error(
        `MCP 服务器 '${mcpServerName}' 未返回有效的工具函数声明。正在跳过。`,
      );
      if (
        transport instanceof StdioClientTransport ||
        transport instanceof SSEClientTransport ||
        transport instanceof StreamableHTTPClientTransport
      ) {
        await transport.close();
      }
      // 更新状态为已断开
      updateMCPServerStatus(mcpServerName, MCPServerStatus.DISCONNECTED);
      return;
    }

    // 遍历发现的每个函数声明
    for (const funcDecl of discoveredToolFunctions.functionDeclarations) {
      if (!funcDecl.name) {
        console.warn(
          `从 MCP 服务器 '${mcpServerName}' 发现一个没有名称的函数声明。正在跳过。`,
        );
        continue;
      }

      let toolNameForModel = funcDecl.name;

      // 将无效字符（基于 Gemini API 的 400 错误信息）替换为下划线
      toolNameForModel = toolNameForModel.replace(/[^a-zA-Z0-9_.-]/g, '_');

      // 如果工具名已存在，则添加服务器名前缀以避免冲突
      const existingTool = toolRegistry.getTool(toolNameForModel);
      if (existingTool) {
        toolNameForModel = mcpServerName + '__' + toolNameForModel;
      }

      // 如果长度超过 63 个字符，用 '___' 替换中间部分
      // (Gemini API 声称最大长度为 64，但实际限制似乎是 63)
      if (toolNameForModel.length > 63) {
        toolNameForModel =
          toolNameForModel.slice(0, 28) + '___' + toolNameForModel.slice(-32);
      }

<<<<<<< HEAD
      // 清理参数 schema
      sanatizeParameters(funcDecl.parameters);
=======
      sanitizeParameters(funcDecl.parameters);
>>>>>>> a4062cb4

      // 确保 parameters 是一个有效的 JSON schema 对象，如果不是则默认为空。
      const parameterSchema: Record<string, unknown> =
        funcDecl.parameters && typeof funcDecl.parameters === 'object'
          ? { ...(funcDecl.parameters as FunctionDeclaration) }
          : { type: 'object', properties: {} };

      // 将发现的 MCP 工具注册到工具注册表
      toolRegistry.registerTool(
        new DiscoveredMCPTool(
          mcpCallableTool,
          mcpServerName,
          toolNameForModel, // 这是给模型看的、经过处理的名称
          funcDecl.description ?? '',
          parameterSchema,
          funcDecl.name, // 这是在 MCP 服务器上的原始名称
          mcpServerConfig.timeout ?? MCP_DEFAULT_TIMEOUT_MSEC,
          mcpServerConfig.trust,
        ),
      );
    }
  } catch (error) {
    console.error(
      `为 MCP 服务器 '${mcpServerName}' 列出或注册工具失败: ${error}`,
    );
    // 同样在出错时确保清理传输层
    if (
      transport instanceof StdioClientTransport ||
      transport instanceof SSEClientTransport ||
      transport instanceof StreamableHTTPClientTransport
    ) {
      await transport.close();
    }
    // 更新状态为已断开
    updateMCPServerStatus(mcpServerName, MCPServerStatus.DISCONNECTED);
  }

  // 如果没有从此 MCP 服务器注册任何工具，以下 'if' 块将关闭连接。
  // 这样做是为了节省资源，并防止与不提供任何可用功能的服务器保持孤立连接。
  // 与提供了工具的服务器的连接将保持打开，因为这些工具需要连接才能工作。
  if (toolRegistry.getToolsByServer(mcpServerName).length === 0) {
    console.log(
      `没有从 MCP 服务器 '${mcpServerName}' 注册任何工具。正在关闭连接。`,
    );
    if (
      transport instanceof StdioClientTransport ||
      transport instanceof SSEClientTransport ||
      transport instanceof StreamableHTTPClientTransport
    ) {
      await transport.close();
      // 更新状态为已断开
      updateMCPServerStatus(mcpServerName, MCPServerStatus.DISCONNECTED);
    }
  }
}

<<<<<<< HEAD
/**
 * 清理参数 schema 以兼容 Vertex AI。
 * @param schema - 要清理的 schema。
 */
export function sanatizeParameters(schema?: Schema) {
=======
export function sanitizeParameters(schema?: Schema) {
>>>>>>> a4062cb4
  if (!schema) {
    return;
  }
  if (schema.anyOf) {
    // 如果同时设置了 anyOf 和 default，Vertex AI 会感到困惑。
    schema.default = undefined;
    for (const item of schema.anyOf) {
      sanitizeParameters(item);
    }
  }
  if (schema.items) {
    sanitizeParameters(schema.items);
  }
  if (schema.properties) {
    for (const item of Object.values(schema.properties)) {
      sanitizeParameters(item);
    }
  }
}<|MERGE_RESOLUTION|>--- conflicted
+++ resolved
@@ -4,19 +4,6 @@
  * SPDX-License-Identifier: Apache-2.0
  */
 
-<<<<<<< HEAD
-=======
-import { Client } from '@modelcontextprotocol/sdk/client/index.js';
-import { StdioClientTransport } from '@modelcontextprotocol/sdk/client/stdio.js';
-import { SSEClientTransport } from '@modelcontextprotocol/sdk/client/sse.js';
-import {
-  StreamableHTTPClientTransport,
-  StreamableHTTPClientTransportOptions,
-} from '@modelcontextprotocol/sdk/client/streamableHttp.js';
-import { parse } from 'shell-quote';
-import { MCPServerConfig } from '../config/config.js';
-import { DiscoveredMCPTool } from './mcp-tool.js';
->>>>>>> a4062cb4
 import {
   CallableTool,
   FunctionDeclaration,
@@ -197,18 +184,7 @@
   let transport;
   // 根据配置选择不同的传输方式
   if (mcpServerConfig.httpUrl) {
-<<<<<<< HEAD
     // 使用 HTTP 流式传输
-=======
-    const transportOptions: StreamableHTTPClientTransportOptions = {};
-
-    if (mcpServerConfig.headers) {
-      transportOptions.requestInit = {
-        headers: mcpServerConfig.headers,
-      };
-    }
-
->>>>>>> a4062cb4
     transport = new StreamableHTTPClientTransport(
       new URL(mcpServerConfig.httpUrl),
       transportOptions,
@@ -269,11 +245,7 @@
       cwd: mcpServerConfig.cwd,
       timeout: mcpServerConfig.timeout,
       trust: mcpServerConfig.trust,
-<<<<<<< HEAD
       // 排除可能包含敏感数据的 args 和 env
-=======
-      // Exclude args, env, and headers which may contain sensitive data
->>>>>>> a4062cb4
     };
 
     let errorString =
@@ -356,12 +328,8 @@
           toolNameForModel.slice(0, 28) + '___' + toolNameForModel.slice(-32);
       }
 
-<<<<<<< HEAD
       // 清理参数 schema
       sanatizeParameters(funcDecl.parameters);
-=======
-      sanitizeParameters(funcDecl.parameters);
->>>>>>> a4062cb4
 
       // 确保 parameters 是一个有效的 JSON schema 对象，如果不是则默认为空。
       const parameterSchema: Record<string, unknown> =
@@ -418,15 +386,11 @@
   }
 }
 
-<<<<<<< HEAD
 /**
  * 清理参数 schema 以兼容 Vertex AI。
  * @param schema - 要清理的 schema。
  */
 export function sanatizeParameters(schema?: Schema) {
-=======
-export function sanitizeParameters(schema?: Schema) {
->>>>>>> a4062cb4
   if (!schema) {
     return;
   }
