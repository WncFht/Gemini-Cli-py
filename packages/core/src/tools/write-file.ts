/**
 * @license
 * Copyright 2025 Google LLC
 * SPDX-License-Identifier: Apache-2.0
 */

import * as Diff from 'diff';
import fs from 'fs';
import path from 'path';
import { ApprovalMode, Config } from '../config/config.js';
import { GeminiClient } from '../core/client.js';
import {
  FileOperation,
  recordFileOperationMetric,
} from '../telemetry/metrics.js';
import {
  ensureCorrectEdit,
  ensureCorrectFileContent,
} from '../utils/editCorrector.js';
import { getErrorMessage, isNodeError } from '../utils/errors.js';
import { getSpecificMimeType } from '../utils/fileUtils.js';
import { makeRelative, shortenPath } from '../utils/paths.js';
import { SchemaValidator } from '../utils/schemaValidator.js';
import { DEFAULT_DIFF_OPTIONS } from './diffOptions.js';
import { ModifiableTool, ModifyContext } from './modifiable-tool.js';
import {
  BaseTool,
  FileDiff,
  ToolCallConfirmationDetails,
  ToolConfirmationOutcome,
  ToolEditConfirmationDetails,
  ToolResult,
} from './tools.js';

/**
 * WriteFile 工具的参数接口。
 */
export interface WriteFileToolParams {
  /**
   * 要写入的文件的绝对路径。
   */
  file_path: string;

  /**
   * 要写入文件的内容。
   */
  content: string;

  /**
   * Whether the proposed content was modified by the user.
   */
  modified_by_user?: boolean;
}

/**
 * 内部接口，用于存储获取修正后文件内容的结果。
 */
interface GetCorrectedFileContentResult {
  originalContent: string; // 文件的原始内容
  correctedContent: string; // 经过修正后的新内容
  fileExists: boolean; // 文件是否存在
  error?: { message: string; code?: string }; // 如果读取文件时出错，存储错误信息
}

/**
 * WriteFileTool 类实现了将内容写入文件的工具逻辑。
 * 它可以创建新文件或覆盖现有文件，并集成了智能内容修正和用户确认功能。
 */
export class WriteFileTool
  extends BaseTool<WriteFileToolParams, ToolResult>
  implements ModifiableTool<WriteFileToolParams>
{
  static readonly Name: string = 'write_file';
  private readonly client: GeminiClient;

  constructor(private readonly config: Config) {
    super(
      WriteFileTool.Name,
      'WriteFile',
<<<<<<< HEAD
      '将内容写入本地文件系统中的指定文件。',
=======
      `Writes content to a specified file in the local filesystem. 
      
      The user has the ability to modify \`content\`. If modified, this will be stated in the response.`,
>>>>>>> a4062cb4
      {
        properties: {
          file_path: {
            description:
              "要写入的文件的绝对路径 (例如, '/home/user/project/file.txt')。不支持相对路径。",
            type: 'string',
          },
          content: {
            description: '要写入文件的内容。',
            type: 'string',
          },
        },
        required: ['file_path', 'content'],
        type: 'object',
      },
    );

    this.client = this.config.getGeminiClient();
  }

  /**
   * 检查路径是否在根目录内。
   */
  private isWithinRoot(pathToCheck: string): boolean {
    const normalizedPath = path.normalize(pathToCheck);
    const normalizedRoot = path.normalize(this.config.getTargetDir());
    const rootWithSep = normalizedRoot.endsWith(path.sep)
      ? normalizedRoot
      : normalizedRoot + path.sep;
    return (
      normalizedPath === normalizedRoot ||
      normalizedPath.startsWith(rootWithSep)
    );
  }

  /**
   * 验证 WriteFile 工具的参数。
   */
  validateToolParams(params: WriteFileToolParams): string | null {
    if (
      this.schema.parameters &&
      !SchemaValidator.validate(
        this.schema.parameters as Record<string, unknown>,
        params,
      )
    ) {
      return '参数未通过 schema 验证。';
    }
    const filePath = params.file_path;
    if (!path.isAbsolute(filePath)) {
      return `文件路径必须是绝对路径：${filePath}`;
    }
    if (!this.isWithinRoot(filePath)) {
      return `文件路径必须在根目录 (${this.config.getTargetDir()}) 内：${filePath}`;
    }

    try {
      // 仅当路径存在时才应执行此检查。
      // 如果它不存在，则它是一个新文件，这对于写入是有效的。
      if (fs.existsSync(filePath)) {
        const stats = fs.lstatSync(filePath);
        if (stats.isDirectory()) {
          return `路径是一个目录，而不是文件：${filePath}`;
        }
      }
    } catch (statError: unknown) {
      // 如果 fs.existsSync 为 true 但 lstatSync 失败（例如，权限问题，或文件被删除的竞争条件）
      // 这表示访问路径时出现问题，应予以报告。
      return `验证时访问路径属性出错：${filePath}。原因：${statError instanceof Error ? statError.message : String(statError)}`;
    }

    return null;
  }

  /**
   * 获取用于在确认时显示的简短描述。
   */
  getDescription(params: WriteFileToolParams): string {
    if (!params.file_path || !params.content) {
      return `模型未为 write file 工具提供有效参数`;
    }
    const relativePath = makeRelative(
      params.file_path,
      this.config.getTargetDir(),
    );
    return `正在写入 ${shortenPath(relativePath)}`;
  }

  /**
   * 处理 WriteFile 工具的确认提示。
   */
  async shouldConfirmExecute(
    params: WriteFileToolParams,
    abortSignal: AbortSignal,
  ): Promise<ToolCallConfirmationDetails | false> {
    if (this.config.getApprovalMode() === ApprovalMode.AUTO_EDIT) {
      return false;
    }

    const validationError = this.validateToolParams(params);
    if (validationError) {
      return false;
    }

    const correctedContentResult = await this._getCorrectedFileContent(
      params.file_path,
      params.content,
      abortSignal,
    );

    if (correctedContentResult.error) {
      // 如果文件存在但无法读取，我们无法显示差异以供确认。
      return false;
    }

    const { originalContent, correctedContent } = correctedContentResult;
    const relativePath = makeRelative(
      params.file_path,
      this.config.getTargetDir(),
    );
    const fileName = path.basename(params.file_path);

    const fileDiff = Diff.createPatch(
      fileName,
      originalContent, // 原始内容（如果文件是新的或不可读，则为空）
      correctedContent, // 经过潜在修正后的内容
      'Current',
      'Proposed',
      DEFAULT_DIFF_OPTIONS,
    );

    const confirmationDetails: ToolEditConfirmationDetails = {
      type: 'edit',
      title: `确认写入：${shortenPath(relativePath)}`,
      fileName,
      fileDiff,
      onConfirm: async (outcome: ToolConfirmationOutcome) => {
        if (outcome === ToolConfirmationOutcome.ProceedAlways) {
          this.config.setApprovalMode(ApprovalMode.AUTO_EDIT);
        }
      },
    };
    return confirmationDetails;
  }

  /**
   * 执行文件写入操作。
   */
  async execute(
    params: WriteFileToolParams,
    abortSignal: AbortSignal,
  ): Promise<ToolResult> {
    const validationError = this.validateToolParams(params);
    if (validationError) {
      return {
        llmContent: `错误：提供的参数无效。原因：${validationError}`,
        returnDisplay: `错误：${validationError}`,
      };
    }

    const correctedContentResult = await this._getCorrectedFileContent(
      params.file_path,
      params.content,
      abortSignal,
    );

    if (correctedContentResult.error) {
      const errDetails = correctedContentResult.error;
      const errorMsg = `检查现有文件时出错：${errDetails.message}`;
      return {
        llmContent: `检查现有文件 ${params.file_path} 时出错：${errDetails.message}`,
        returnDisplay: errorMsg,
      };
    }

    const {
      originalContent,
      correctedContent: fileContent,
      fileExists,
    } = correctedContentResult;
    // fileExists 为 true 表示文件已存在（可读或不可读但在 readError 中被捕获）。
    // fileExists 为 false 表示文件不存在 (ENOENT)。
    const isNewFile =
      !fileExists ||
      (correctedContentResult.error !== undefined &&
        !correctedContentResult.fileExists);

    try {
      const dirName = path.dirname(params.file_path);
      if (!fs.existsSync(dirName)) {
        fs.mkdirSync(dirName, { recursive: true });
      }

      fs.writeFileSync(params.file_path, fileContent, 'utf8');

      // 生成差异以供显示结果
      const fileName = path.basename(params.file_path);
      // 如果存在 readError，correctedContentResult 中的 originalContent 为 ''，
      // 但对于差异，我们希望尽可能显示写入前的原始内容。
      // 然而，如果文件不可读，currentContentForDiff 将为空。
      const currentContentForDiff = correctedContentResult.error
        ? '' // 或其他表示内容不可读的指示符
        : originalContent;

      const fileDiff = Diff.createPatch(
        fileName,
        currentContentForDiff,
        fileContent,
        'Original',
        'Written',
        DEFAULT_DIFF_OPTIONS,
      );

<<<<<<< HEAD
      const llmSuccessMessage = isNewFile
        ? `已成功创建并写入新文件：${params.file_path}`
        : `已成功覆盖文件：${params.file_path}`;
=======
      const llmSuccessMessageParts = [
        isNewFile
          ? `Successfully created and wrote to new file: ${params.file_path}.`
          : `Successfully overwrote file: ${params.file_path}.`,
      ];
      if (params.modified_by_user) {
        llmSuccessMessageParts.push(
          `User modified the \`content\` to be: ${params.content}`,
        );
      }
>>>>>>> a4062cb4

      const displayResult: FileDiff = { fileDiff, fileName };

      const lines = fileContent.split('\n').length;
      const mimetype = getSpecificMimeType(params.file_path);
      const extension = path.extname(params.file_path); // 获取扩展名
      if (isNewFile) {
        recordFileOperationMetric(
          this.config,
          FileOperation.CREATE,
          lines,
          mimetype,
          extension,
        );
      } else {
        recordFileOperationMetric(
          this.config,
          FileOperation.UPDATE,
          lines,
          mimetype,
          extension,
        );
      }

      return {
        llmContent: llmSuccessMessageParts.join(' '),
        returnDisplay: displayResult,
      };
    } catch (error) {
      const errorMsg = `写入文件时出错：${error instanceof Error ? error.message : String(error)}`;
      return {
        llmContent: `写入文件 ${params.file_path} 时出错：${errorMsg}`,
        returnDisplay: `错误：${errorMsg}`,
      };
    }
  }

  /**
   * 内部方法，用于获取经过修正的文件内容。
   * 它会读取现有文件（如果存在），然后调用修正逻辑来处理模型提供的新内容。
   * @param filePath - 文件路径。
   * @param proposedContent - 模型建议写入的内容。
   * @param abortSignal - AbortSignal。
   * @returns 一个包含原始内容、修正后内容和文件状态的结果对象。
   */
  private async _getCorrectedFileContent(
    filePath: string,
    proposedContent: string,
    abortSignal: AbortSignal,
  ): Promise<GetCorrectedFileContentResult> {
    let originalContent = '';
    let fileExists = false;
    let correctedContent = proposedContent;

    try {
      originalContent = fs.readFileSync(filePath, 'utf8');
      fileExists = true; // 文件存在且已读取
    } catch (err) {
      if (isNodeError(err) && err.code === 'ENOENT') {
        fileExists = false;
        originalContent = '';
      } else {
        // 文件存在但无法读取（权限等问题）
        fileExists = true; // 标记为存在但有问题
        originalContent = ''; // 无法使用其内容
        const error = {
          message: getErrorMessage(err),
          code: isNodeError(err) ? err.code : undefined,
        };
        // 提前返回，因为无法有意义地进行内容修正
        return { originalContent, correctedContent, fileExists, error };
      }
    }

    // 如果 readError 已设置，我们已经返回了。
    // 所以，文件要么被成功读取（fileExists=true, originalContent 已设置），
    // 要么是 ENOENT（fileExists=false, originalContent=''）。

    if (fileExists) {
      // 这意味着 originalContent 可用。
      // 将整个当前内容视为 old_string，调用修正逻辑。
      const { params: correctedParams } = await ensureCorrectEdit(
        originalContent,
        {
          old_string: originalContent, // 将整个当前内容视为 old_string
          new_string: proposedContent,
          file_path: filePath,
        },
        this.client,
        abortSignal,
      );
      correctedContent = correctedParams.new_string;
    } else {
      // 这意味着是新文件 (ENOENT)。
      // 对建议写入的内容进行转义修正。
      correctedContent = await ensureCorrectFileContent(
        proposedContent,
        this.client,
        abortSignal,
      );
    }
    return { originalContent, correctedContent, fileExists };
  }

  /**
   * 为"通过编辑器修改"功能提供上下文。
   */
  getModifyContext(
    abortSignal: AbortSignal,
  ): ModifyContext<WriteFileToolParams> {
    return {
      getFilePath: (params: WriteFileToolParams) => params.file_path,
      getCurrentContent: async (params: WriteFileToolParams) => {
        const correctedContentResult = await this._getCorrectedFileContent(
          params.file_path,
          params.content,
          abortSignal,
        );
        return correctedContentResult.originalContent;
      },
      getProposedContent: async (params: WriteFileToolParams) => {
        const correctedContentResult = await this._getCorrectedFileContent(
          params.file_path,
          params.content,
          abortSignal,
        );
        return correctedContentResult.correctedContent;
      },
      createUpdatedParams: (
        _oldContent: string,
        modifiedProposedContent: string,
        originalParams: WriteFileToolParams,
      ) => ({
        ...originalParams,
        content: modifiedProposedContent,
        modified_by_user: true,
      }),
    };
  }
}<|MERGE_RESOLUTION|>--- conflicted
+++ resolved
@@ -77,13 +77,7 @@
     super(
       WriteFileTool.Name,
       'WriteFile',
-<<<<<<< HEAD
       '将内容写入本地文件系统中的指定文件。',
-=======
-      `Writes content to a specified file in the local filesystem. 
-      
-      The user has the ability to modify \`content\`. If modified, this will be stated in the response.`,
->>>>>>> a4062cb4
       {
         properties: {
           file_path: {
@@ -297,22 +291,9 @@
         DEFAULT_DIFF_OPTIONS,
       );
 
-<<<<<<< HEAD
       const llmSuccessMessage = isNewFile
         ? `已成功创建并写入新文件：${params.file_path}`
         : `已成功覆盖文件：${params.file_path}`;
-=======
-      const llmSuccessMessageParts = [
-        isNewFile
-          ? `Successfully created and wrote to new file: ${params.file_path}.`
-          : `Successfully overwrote file: ${params.file_path}.`,
-      ];
-      if (params.modified_by_user) {
-        llmSuccessMessageParts.push(
-          `User modified the \`content\` to be: ${params.content}`,
-        );
-      }
->>>>>>> a4062cb4
 
       const displayResult: FileDiff = { fileDiff, fileName };
 
