/**
 * @license
 * Copyright 2025 Google LLC
 * SPDX-License-Identifier: Apache-2.0
 */

// DISCLAIMER: This is a copied version of https://github.com/googleapis/js-genai/blob/main/src/chats.ts with the intention of working around a key bug
// where function responses are not treated as "valid" responses: https://b.corp.google.com/issues/420354090

import {
  Content,
  createUserContent,
  GenerateContentConfig,
  GenerateContentResponse,
  GenerateContentResponseUsageMetadata,
  Part,
  SendMessageParameters,
} from '@google/genai';
import { Config } from '../config/config.js';
import { DEFAULT_GEMINI_FLASH_MODEL } from '../config/models.js';
import {
  logApiError,
  logApiRequest,
  logApiResponse,
} from '../telemetry/loggers.js';
import {
  ApiErrorEvent,
  ApiRequestEvent,
  ApiResponseEvent,
} from '../telemetry/types.js';
import {
  getStructuredResponse,
  getStructuredResponseFromParts,
} from '../utils/generateContentResponseUtilities.js';
import { isFunctionResponse } from '../utils/messageInspectors.js';
import { retryWithBackoff } from '../utils/retry.js';
import { AuthType, ContentGenerator } from './contentGenerator.js';

/**
 * 检查模型响应是否有效。
 * @param response - 从模型收到的 `GenerateContentResponse`。
 * @returns 如果响应有效则返回 `true`，否则返回 `false`。
 */
function isValidResponse(response: GenerateContentResponse): boolean {
  if (response.candidates === undefined || response.candidates.length === 0) {
    return false;
  }
  const content = response.candidates[0]?.content;
  if (content === undefined) {
    return false;
  }
  return isValidContent(content);
}

/**
 * 检查内容对象是否有效。
 * @param content - `Content` 对象。
 * @returns 如果内容有效则返回 `true`，否则返回 `false`。
 */
function isValidContent(content: Content): boolean {
  if (content.parts === undefined || content.parts.length === 0) {
    return false;
  }
  for (const part of content.parts) {
    // part 不应为空对象
    if (part === undefined || Object.keys(part).length === 0) {
      return false;
    }
    // 如果 part 不是思想（thought）且文本为空字符串，则视为无效
    if (!part.thought && part.text !== undefined && part.text === '') {
      return false;
    }
  }
  return true;
}

/**
 * 验证聊天历史记录中是否包含正确的角色。
 *
 * @throws 如果历史记录不是以用户回合（user turn）开始，则抛出错误。
 * @throws 如果历史记录包含无效的角色，则抛出错误。
 */
function validateHistory(history: Content[]) {
<<<<<<< HEAD
  // 空历史记录是有效的。
  if (history.length === 0) {
    return;
  }
=======
>>>>>>> a4062cb4
  for (const content of history) {
    if (content.role !== 'user' && content.role !== 'model') {
      throw new Error(`角色必须是 'user' 或 'model'，但得到的是 ${content.role}。`);
    }
  }
}

/**
 * 从完整的历史记录中提取经过筛选的（有效的）历史记录。
 *
 * @remarks
 * 模型有时可能会生成无效或空的内容（例如，由于安全过滤器或背诵限制）。
 * 从历史记录中提取有效的回合可以确保后续请求能被模型接受。
 * 如果模型的响应无效，则其对应的用户输入也会被一并移除。
 * @param comprehensiveHistory - 完整的聊天历史记录。
 * @returns 经过筛选的有效聊天历史记录。
 */
function extractCuratedHistory(comprehensiveHistory: Content[]): Content[] {
  if (comprehensiveHistory === undefined || comprehensiveHistory.length === 0) {
    return [];
  }
  const curatedHistory: Content[] = [];
  const length = comprehensiveHistory.length;
  let i = 0;
  while (i < length) {
    if (comprehensiveHistory[i].role === 'user') {
      curatedHistory.push(comprehensiveHistory[i]);
      i++;
    } else {
      const modelOutput: Content[] = [];
      let isValid = true;
      // 收集所有连续的模型输出
      while (i < length && comprehensiveHistory[i].role === 'model') {
        modelOutput.push(comprehensiveHistory[i]);
        // 检查模型输出是否有效
        if (isValid && !isValidContent(comprehensiveHistory[i])) {
          isValid = false;
        }
        i++;
      }
      if (isValid) {
        curatedHistory.push(...modelOutput);
      } else {
        // 如果模型内容无效，则移除最后一个用户输入。
        curatedHistory.pop();
      }
    }
  }
  return curatedHistory;
}

/**
 * GeminiChat 类封装了一个聊天会话，能够在发送消息时携带先前的对话上下文。
 *
 * @remarks
 * 该会话维护了用户与模型之间的所有对话回合。
 */
export class GeminiChat {
  // 一个 Promise，用于表示当前正在发送给模型的消息的状态，以确保消息按顺序发送。
  private sendPromise: Promise<void> = Promise.resolve();

  constructor(
    private readonly config: Config,
    private readonly contentGenerator: ContentGenerator,
    private readonly generationConfig: GenerateContentConfig = {},
    private history: Content[] = [],
  ) {
    validateHistory(history);
  }

  /**
   * 从内容数组中提取所有文本部分并拼接成一个字符串。
   * @param contents - 内容数组。
   * @returns 拼接后的文本字符串。
   */
  private _getRequestTextFromContents(contents: Content[]): string {
    return contents
      .flatMap((content) => content.parts ?? [])
      .map((part) => part.text)
      .filter(Boolean)
      .join('');
  }

  /**
   * 记录 API 请求的遥测数据。
   * @param contents - 发送给 API 的内容。
   * @param model - 使用的模型名称。
   */
  private async _logApiRequest(
    contents: Content[],
    model: string,
  ): Promise<void> {
    const requestText = this._getRequestTextFromContents(contents);
    logApiRequest(this.config, new ApiRequestEvent(model, requestText));
  }

  /**
   * 记录 API 响应的遥测数据。
   * @param durationMs - API 调用的持续时间（毫秒）。
   * @param usageMetadata - API 使用元数据。
   * @param responseText - 响应的文本内容。
   */
  private async _logApiResponse(
    durationMs: number,
    usageMetadata?: GenerateContentResponseUsageMetadata,
    responseText?: string,
  ): Promise<void> {
    logApiResponse(
      this.config,
      new ApiResponseEvent(
        this.config.getModel(),
        durationMs,
        usageMetadata,
        responseText,
      ),
    );
  }

  /**
   * 记录 API 错误的遥测数据。
   * @param durationMs - API 调用的持续时间（毫秒）。
   * @param error - 发生的错误。
   */
  private _logApiError(durationMs: number, error: unknown): void {
    const errorMessage = error instanceof Error ? error.message : String(error);
    const errorType = error instanceof Error ? error.name : 'unknown';

    logApiError(
      this.config,
      new ApiErrorEvent(
        this.config.getModel(),
        errorMessage,
        durationMs,
        errorType,
      ),
    );
  }

  /**
   * 当 OAuth 用户遇到持续的 429 错误时，处理回退到 Flash 模型的逻辑。
   * 如果配置中提供了回退处理器，则使用它；否则返回 null。
   * @param authType - 认证类型。
   * @returns 如果回退成功，则返回新的模型名称；否则返回 null。
   */
  private async handleFlashFallback(authType?: string): Promise<string | null> {
<<<<<<< HEAD
    // 仅为 OAuth 用户处理回退逻辑
    if (authType !== AuthType.LOGIN_WITH_GOOGLE_PERSONAL) {
=======
    // Only handle fallback for OAuth users
    if (authType !== AuthType.LOGIN_WITH_GOOGLE) {
>>>>>>> a4062cb4
      return null;
    }

    const currentModel = this.config.getModel();
    const fallbackModel = DEFAULT_GEMINI_FLASH_MODEL;

    // 如果已在使用 Flash 模型，则不进行回退
    if (currentModel === fallbackModel) {
      return null;
    }

    // 检查配置中是否有回退处理器（由 CLI 包设置）
    const fallbackHandler = this.config.flashFallbackHandler;
    if (typeof fallbackHandler === 'function') {
      try {
        const accepted = await fallbackHandler(currentModel, fallbackModel);
        if (accepted) {
          this.config.setModel(fallbackModel);
          return fallbackModel;
        }
      } catch (error) {
        console.warn('Flash 回退处理器失败:', error);
      }
    }

    return null;
  }

  /**
   * 向模型发送消息并返回响应。
   *
   * @remarks
   * 此方法将等待前一条消息处理完毕后再发送下一条消息。
   *
   * @see {@link Chat#sendMessageStream} 流式处理方法。
   * @param params - 在聊天会话中发送消息的参数。
   * @returns 模型的响应。
   *
   * @example
   * ```ts
   * const chat = ai.chats.create({model: 'gemini-2.0-flash'});
   * const response = await chat.sendMessage({
   *   message: 'Why is the sky blue?'
   * });
   * console.log(response.text);
   * ```
   */
  async sendMessage(
    params: SendMessageParameters,
  ): Promise<GenerateContentResponse> {
    await this.sendPromise;
    const userContent = createUserContent(params.message);
    // 将新的用户内容追加到经过筛选的历史记录后面
    const requestContents = this.getHistory(true).concat(userContent);

    this._logApiRequest(requestContents, this.config.getModel());

    const startTime = Date.now();
    let response: GenerateContentResponse;

    try {
      const apiCall = () =>
        this.contentGenerator.generateContent({
          model: this.config.getModel() || DEFAULT_GEMINI_FLASH_MODEL,
          contents: requestContents,
          config: { ...this.generationConfig, ...params.config },
        });

      // 使用退避重试策略调用 API
      response = await retryWithBackoff(apiCall, {
        shouldRetry: (error: Error) => {
          // 对 429 (请求过多) 和 5xx (服务器错误) 进行重试
          if (error && error.message) {
            if (error.message.includes('429')) return true;
            if (error.message.match(/5\d{2}/)) return true;
          }
          return false;
        },
        // 如果持续遇到 429 错误，则触发回退到 Flash 模型
        onPersistent429: async (authType?: string) =>
          await this.handleFlashFallback(authType),
        authType: this.config.getContentGeneratorConfig()?.authType,
      });
      const durationMs = Date.now() - startTime;
      await this._logApiResponse(
        durationMs,
        response.usageMetadata,
        getStructuredResponse(response),
      );

      // 异步更新历史记录，但不阻塞返回响应
      this.sendPromise = (async () => {
        const outputContent = response.candidates?.[0]?.content;
        // AFC（自动函数调用）的输入包含了整个筛选过的聊天历史以及新的用户输入，
        // 因此我们需要截断 AFC 历史记录以去除重复的现有聊天历史。
        const fullAutomaticFunctionCallingHistory =
          response.automaticFunctionCallingHistory;
        const index = this.getHistory(true).length;
        let automaticFunctionCallingHistory: Content[] = [];
        if (fullAutomaticFunctionCallingHistory != null) {
          automaticFunctionCallingHistory =
            fullAutomaticFunctionCallingHistory.slice(index) ?? [];
        }
        const modelOutput = outputContent ? [outputContent] : [];
        this.recordHistory(
          userContent,
          modelOutput,
          automaticFunctionCallingHistory,
        );
      })();
      await this.sendPromise.catch(() => {
        // 如果历史记录更新失败，重置 sendPromise 以免后续调用失败
        this.sendPromise = Promise.resolve();
      });
      return response;
    } catch (error) {
      const durationMs = Date.now() - startTime;
      this._logApiError(durationMs, error);
      this.sendPromise = Promise.resolve();
      throw error;
    }
  }

  /**
   * 向模型发送消息并以数据块（chunks）的形式返回流式响应。
   *
   * @remarks
   * 此方法将等待前一条消息处理完毕后再发送下一条消息。
   *
   * @see {@link Chat#sendMessage} 非流式处理方法。
   * @param params - 发送消息的参数。
   * @return 模型的流式响应。
   *
   * @example
   * ```ts
   * const chat = ai.chats.create({model: 'gemini-2.0-flash'});
   * const response = await chat.sendMessageStream({
   *   message: 'Why is the sky blue?'
   * });
   * for await (const chunk of response) {
   *   console.log(chunk.text);
   * }
   * ```
   */
  async sendMessageStream(
    params: SendMessageParameters,
  ): Promise<AsyncGenerator<GenerateContentResponse>> {
    await this.sendPromise;
    const userContent = createUserContent(params.message);
    const requestContents = this.getHistory(true).concat(userContent);
    this._logApiRequest(requestContents, this.config.getModel());

    const startTime = Date.now();

    try {
      const apiCall = () =>
        this.contentGenerator.generateContentStream({
          model: this.config.getModel(),
          contents: requestContents,
          config: { ...this.generationConfig, ...params.config },
        });

      // 注意: 重试流可能很复杂。如果 generateContentStream 本身在产生异步生成器之前
      // 不处理瞬时问题的重试，此处的重试将重新启动流。对于初次调用时的简单 429/500 错误，
      // 这样做是可行的。如果错误发生在流的中途，此设置将不会恢复流，而是会重启它。
      const streamResponse = await retryWithBackoff(apiCall, {
        shouldRetry: (error: Error) => {
          // 检查错误消息中的状态码，或已知的特定错误名称
          if (error && error.message) {
            if (error.message.includes('429')) return true;
            if (error.message.match(/5\d{2}/)) return true;
          }
          return false; // 默认不重试其他错误
        },
        onPersistent429: async (authType?: string) =>
          await this.handleFlashFallback(authType),
        authType: this.config.getContentGeneratorConfig()?.authType,
      });

      // 无论是成功还是失败，都解析内部用于跟踪发送完成的 Promise - `sendPromise`。
      // 实际的失败仍由 `await streamResponse` 传播。
      this.sendPromise = Promise.resolve(streamResponse)
        .then(() => undefined)
        .catch(() => undefined);

      const result = this.processStreamResponse(
        streamResponse,
        userContent,
        startTime,
      );
      return result;
    } catch (error) {
      const durationMs = Date.now() - startTime;
      this._logApiError(durationMs, error);
      this.sendPromise = Promise.resolve();
      throw error;
    }
  }

  /**
   * 返回聊天历史记录。
   *
   * @remarks
   * 历史记录是一个在用户和模型之间交替的内容列表。
   *
   * 有两种类型的历史记录:
   * - `筛选历史记录` (curated history) 只包含用户和模型之间的有效回合，
   *   这些回合将被包含在后续发送给模型的请求中。
   * - `完整历史记录` (comprehensive history) 包含所有回合，包括无效或
   *   空的模型输出，提供了历史的完整记录。
   *
   * 历史记录在收到模型响应后更新，对于流式响应，这意味着收到响应的最后一个数据块。
   *
   * 默认返回 `完整历史记录`。要获取 `筛选历史记录`，请将 `curated` 参数设置为 `true`。
   *
   * @param curated - 是返回筛选历史记录还是完整历史记录。
   * @return 整个聊天会话中在用户和模型之间交替的历史内容。
   */
  getHistory(curated: boolean = false): Content[] {
    const history = curated
      ? extractCuratedHistory(this.history)
      : this.history;
    // 深拷贝历史记录，以避免在聊天会话外部修改历史。
    return structuredClone(history);
  }

  /**
   * 清除聊天历史记录。
   */
  clearHistory(): void {
    this.history = [];
  }

  /**
   * 向聊天历史记录中添加一个新条目。
   * @param content - 要添加到历史记录中的内容。
   */
  addHistory(content: Content): void {
    this.history.push(content);
  }

  /**
   * 设置聊天历史记录。
   * @param history - 新的聊天历史记录。
   */
  setHistory(history: Content[]): void {
    this.history = history;
  }

  /**
   * 从流式响应的所有数据块中获取最终的用量元数据。
   * @param chunks - 响应数据块数组。
   * @returns 最终的用量元数据，如果不存在则为 undefined。
   */
  getFinalUsageMetadata(
    chunks: GenerateContentResponse[],
  ): GenerateContentResponseUsageMetadata | undefined {
    const lastChunkWithMetadata = chunks
      .slice()
      .reverse()
      .find((chunk) => chunk.usageMetadata);

    return lastChunkWithMetadata?.usageMetadata;
  }

  /**
   * 处理流式响应，收集数据块，并在流结束后更新历史记录和日志。
   * @param streamResponse - 来自模型的异步生成器响应。
   * @param inputContent - 用户的输入内容。
   * @param startTime - 请求开始的时间戳。
   */
  private async *processStreamResponse(
    streamResponse: AsyncGenerator<GenerateContentResponse>,
    inputContent: Content,
    startTime: number,
  ) {
    const outputContent: Content[] = [];
    const chunks: GenerateContentResponse[] = [];
    let errorOccurred = false;

    try {
      for await (const chunk of streamResponse) {
        if (isValidResponse(chunk)) {
          chunks.push(chunk);
          const content = chunk.candidates?.[0]?.content;
          if (content !== undefined) {
            // 如果是思想（thought）内容，直接 yield，但不加入最终的 outputContent
            if (this.isThoughtContent(content)) {
              yield chunk;
              continue;
            }
            outputContent.push(content);
          }
        }
        yield chunk;
      }
    } catch (error) {
      errorOccurred = true;
      const durationMs = Date.now() - startTime;
      this._logApiError(durationMs, error);
      throw error;
    }

    // 如果没有发生错误，记录 API 响应日志
    if (!errorOccurred) {
      const durationMs = Date.now() - startTime;
      const allParts: Part[] = [];
      for (const content of outputContent) {
        if (content.parts) {
          allParts.push(...content.parts);
        }
      }
      const fullText = getStructuredResponseFromParts(allParts);
      await this._logApiResponse(
        durationMs,
        this.getFinalUsageMetadata(chunks),
        fullText,
      );
    }
    // 更新历史记录
    this.recordHistory(inputContent, outputContent);
  }

  /**
   * 将用户输入和模型输出记录到历史记录中。
   * @param userInput - 用户的输入内容。
   * @param modelOutput - 模型的输出内容数组。
   * @param automaticFunctionCallingHistory - 自动函数调用的历史记录。
   */
  private recordHistory(
    userInput: Content,
    modelOutput: Content[],
    automaticFunctionCallingHistory?: Content[],
  ) {
    // 过滤掉仅包含思想（thought）的模型输出
    const nonThoughtModelOutput = modelOutput.filter(
      (content) => !this.isThoughtContent(content),
    );

    let outputContents: Content[] = [];
    if (
      nonThoughtModelOutput.length > 0 &&
      nonThoughtModelOutput.every((content) => content.role !== undefined)
    ) {
      outputContents = nonThoughtModelOutput;
    } else if (nonThoughtModelOutput.length === 0 && modelOutput.length > 0) {
      // 这种情况处理模型只返回一个思想（thought）的场景。
      // 此时我们不应添加一个空的模型响应。
    } else {
      // 当不是函数响应时，如果模型返回空响应，则追加一个空内容，
      // 以便历史记录始终在用户和模型之间交替。
      // 这是针对 https://b.corp.google.com/issues/420354090 的变通方法。
      if (!isFunctionResponse(userInput)) {
        outputContents.push({
          role: 'model',
          parts: [],
        } as Content);
      }
    }

    // 如果存在自动函数调用历史，则将其添加到主历史中
    if (
      automaticFunctionCallingHistory &&
      automaticFunctionCallingHistory.length > 0
    ) {
      this.history.push(
        ...extractCuratedHistory(automaticFunctionCallingHistory),
      );
    } else {
      this.history.push(userInput);
    }

    // 合并 outputContents 中相邻的 model 角色
    const consolidatedOutputContents: Content[] = [];
    for (const content of outputContents) {
      if (this.isThoughtContent(content)) {
        continue;
      }
      const lastContent =
        consolidatedOutputContents[consolidatedOutputContents.length - 1];
      // 如果当前和上一个都是文本内容，则将它们的文本合并到上一个内容的第一个 part 中
      if (this.isTextContent(lastContent) && this.isTextContent(content)) {
        lastContent.parts[0].text += content.parts[0].text || '';
        if (content.parts.length > 1) {
          lastContent.parts.push(...content.parts.slice(1));
        }
      } else {
        consolidatedOutputContents.push(content);
      }
    }

    // 将合并后的内容添加到历史记录中
    if (consolidatedOutputContents.length > 0) {
      const lastHistoryEntry = this.history[this.history.length - 1];
      const canMergeWithLastHistory =
        !automaticFunctionCallingHistory ||
        automaticFunctionCallingHistory.length === 0;

      // 如果可以与历史记录中的最后一个条目合并
      if (
        canMergeWithLastHistory &&
        this.isTextContent(lastHistoryEntry) &&
        this.isTextContent(consolidatedOutputContents[0])
      ) {
        // 合并文本内容
        lastHistoryEntry.parts[0].text +=
          consolidatedOutputContents[0].parts[0].text || '';
        if (consolidatedOutputContents[0].parts.length > 1) {
          lastHistoryEntry.parts.push(
            ...consolidatedOutputContents[0].parts.slice(1),
          );
        }
        consolidatedOutputContents.shift(); // 移除已合并的第一个元素
      }
      this.history.push(...consolidatedOutputContents);
    }
  }

  /**
   * 类型守卫，检查内容是否为纯文本内容。
   */
  private isTextContent(
    content: Content | undefined,
  ): content is Content & { parts: [{ text: string }, ...Part[]] } {
    return !!(
      content &&
      content.role === 'model' &&
      content.parts &&
      content.parts.length > 0 &&
      typeof content.parts[0].text === 'string' &&
      content.parts[0].text !== ''
    );
  }

  /**
   * 类型守卫，检查内容是否为思想（thought）内容。
   */
  private isThoughtContent(
    content: Content | undefined,
  ): content is Content & { parts: [{ thought: boolean }, ...Part[]] } {
    return !!(
      content &&
      content.role === 'model' &&
      content.parts &&
      content.parts.length > 0 &&
      typeof content.parts[0].thought === 'boolean' &&
      content.parts[0].thought === true
    );
  }
}<|MERGE_RESOLUTION|>--- conflicted
+++ resolved
@@ -81,13 +81,10 @@
  * @throws 如果历史记录包含无效的角色，则抛出错误。
  */
 function validateHistory(history: Content[]) {
-<<<<<<< HEAD
   // 空历史记录是有效的。
   if (history.length === 0) {
     return;
   }
-=======
->>>>>>> a4062cb4
   for (const content of history) {
     if (content.role !== 'user' && content.role !== 'model') {
       throw new Error(`角色必须是 'user' 或 'model'，但得到的是 ${content.role}。`);
@@ -233,13 +230,8 @@
    * @returns 如果回退成功，则返回新的模型名称；否则返回 null。
    */
   private async handleFlashFallback(authType?: string): Promise<string | null> {
-<<<<<<< HEAD
     // 仅为 OAuth 用户处理回退逻辑
     if (authType !== AuthType.LOGIN_WITH_GOOGLE_PERSONAL) {
-=======
-    // Only handle fallback for OAuth users
-    if (authType !== AuthType.LOGIN_WITH_GOOGLE) {
->>>>>>> a4062cb4
       return null;
     }
 
